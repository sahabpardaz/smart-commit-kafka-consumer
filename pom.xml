<?xml version="1.0" encoding="UTF-8"?>
<project xmlns="http://maven.apache.org/POM/4.0.0"
  xmlns:xsi="http://www.w3.org/2001/XMLSchema-instance"
  xsi:schemaLocation="http://maven.apache.org/POM/4.0.0 http://maven.apache.org/xsd/maven-4.0.0.xsd">
  <modelVersion>4.0.0</modelVersion>

  <groupId>ir.sahab</groupId>
  <artifactId>smart-commit-kafka-consumer</artifactId>
  <version>1.4.2-kafka2.7.1</version>

  <repositories>
    <repository>
      <id>jitpack.io</id>
      <url>https://jitpack.io</url>
    </repository>
  </repositories>

  <properties>
<<<<<<< HEAD
    <kafka.version>2.7.0</kafka.version>

    <sonar.host.url>https://sonarcloud.io</sonar.host.url>
    <sonar.organization>sahabpardaz</sonar.organization>
    <sonar.projectKey>sahabpardaz_smart-commit-kafka-consumer</sonar.projectKey>

    <project.build.sourceEncoding>UTF-8</project.build.sourceEncoding>
    <maven.compiler.source>8</maven.compiler.source>
    <maven.compiler.target>8</maven.compiler.target>
=======
      <kafka.version>2.7.1</kafka.version>
>>>>>>> 044196e6
  </properties>

  <dependencies>
    <dependency>
      <groupId>org.slf4j</groupId>
      <artifactId>slf4j-api</artifactId>
      <version>1.7.25</version>
    </dependency>


    <dependency>
      <groupId>org.apache.kafka</groupId>
      <artifactId>kafka-clients</artifactId>
      <version>${kafka.version}</version>
    </dependency>

    <dependency>
      <groupId>com.github.sahabpardaz</groupId>
      <artifactId>log-throttle</artifactId>
      <version>v1.0</version>
    </dependency>

    <dependency>
      <groupId>com.github.sahabpardaz</groupId>
      <artifactId>label-supported-dropwizard-metrics</artifactId>
      <version>1.0.3-dropwizard4</version>
    </dependency>

    <dependency>
      <groupId>junit</groupId>
      <artifactId>junit</artifactId>
      <version>4.13.1</version>
      <scope>test</scope>
    </dependency>

    <dependency>
      <groupId>commons-io</groupId>
      <artifactId>commons-io</artifactId>
      <version>2.8.0</version>
      <scope>test</scope>
    </dependency>

    <dependency>
      <groupId>org.slf4j</groupId>
      <artifactId>slf4j-log4j12</artifactId>
      <version>1.7.25</version>
      <scope>test</scope>
    </dependency>

    <dependency>
      <groupId>org.apache.kafka</groupId>
      <artifactId>kafka_2.13</artifactId>
      <version>${kafka.version}</version>
      <scope>test</scope>
    </dependency>
  </dependencies>

  <build>
    <plugins>
      <plugin>
        <groupId>org.jacoco</groupId>
        <artifactId>jacoco-maven-plugin</artifactId>
        <version>0.8.6</version>
        <executions>
          <execution>
            <goals>
              <goal>prepare-agent</goal>
            </goals>
          </execution>
          <execution>
            <id>report</id>
            <phase>test</phase>
            <goals>
              <goal>report</goal>
            </goals>
          </execution>
        </executions>
      </plugin>
      <plugin>
        <groupId>org.sonarsource.scanner.maven</groupId>
        <artifactId>sonar-maven-plugin</artifactId>
        <version>3.8.0.2131</version>
      </plugin>

      <plugin>
        <groupId>org.apache.maven.plugins</groupId>
        <artifactId>maven-compiler-plugin</artifactId>
        <configuration>
          <source>1.8</source>
          <target>1.8</target>
        </configuration>
      </plugin>

      <plugin>
        <groupId>org.apache.maven.plugins</groupId>
        <artifactId>maven-source-plugin</artifactId>
        <executions>
          <execution>
            <id>attach-sources</id>
            <goals>
              <goal>jar</goal>
            </goals>
          </execution>
        </executions>
      </plugin>

      <plugin>
        <groupId>org.apache.maven.plugins</groupId>
        <artifactId>maven-javadoc-plugin</artifactId>
        <executions>
          <execution>
            <id>attach-javadocs</id>
            <goals>
              <goal>jar</goal>
            </goals>
          </execution>
        </executions>
      </plugin>
    </plugins>
  </build>

</project><|MERGE_RESOLUTION|>--- conflicted
+++ resolved
@@ -16,8 +16,7 @@
   </repositories>
 
   <properties>
-<<<<<<< HEAD
-    <kafka.version>2.7.0</kafka.version>
+    <kafka.version>2.7.1</kafka.version>
 
     <sonar.host.url>https://sonarcloud.io</sonar.host.url>
     <sonar.organization>sahabpardaz</sonar.organization>
@@ -26,9 +25,6 @@
     <project.build.sourceEncoding>UTF-8</project.build.sourceEncoding>
     <maven.compiler.source>8</maven.compiler.source>
     <maven.compiler.target>8</maven.compiler.target>
-=======
-      <kafka.version>2.7.1</kafka.version>
->>>>>>> 044196e6
   </properties>
 
   <dependencies>
